--- conflicted
+++ resolved
@@ -27,14 +27,11 @@
 #define ZLIB_INTERNAL
 
 #include <common.h>
-<<<<<<< HEAD
 #include <compiler.h>
 #include <asm/unaligned.h>
 #include "u-boot/zlib.h"
-=======
 #undef	OFF				/* avoid conflicts */
 
->>>>>>> f8450829
 /* To avoid a build time warning */
 #ifdef STDC
 #include <malloc.h>
