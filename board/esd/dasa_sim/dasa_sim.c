/*
 * (C) Copyright 2001
 * Stefan Roese, esd gmbh germany, stefan.roese@esd-electronics.com
 *
 * See file CREDITS for list of people who contributed to this
 * project.
 *
 * This program is free software; you can redistribute it and/or
 * modify it under the terms of the GNU General Public License as
 * published by the Free Software Foundation; either version 2 of
 * the License, or (at your option) any later version.
 *
 * This program is distributed in the hope that it will be useful,
 * but WITHOUT ANY WARRANTY; without even the implied warranty of
 * MERCHANTABILITY or FITNESS FOR A PARTICULAR PURPOSE.  See the
 * GNU General Public License for more details.
 *
 * You should have received a copy of the GNU General Public License
 * along with this program; if not, write to the Free Software
 * Foundation, Inc., 59 Temple Place, Suite 330, Boston,
 * MA 02111-1307 USA
 */

#include <common.h>
#include <netdev.h>
#include "dasa_sim.h"

/* ------------------------------------------------------------------------- */

#undef FPGA_DEBUG

#define	_NOT_USED_	0xFFFFFFFF

/* ------------------------------------------------------------------------- */

/* fpga configuration data - generated by bit2inc */
static unsigned char fpgadata[] = {
#include "fpgadata.c"
};

#define FPGA_PRG_SLEEP         32	/* fpga program sleep-time */
#define LOAD_LONG(a)           a


/******************************************************************************
 *
 * sysFpgaBoot - Load fpga-image into fpga
 *
 */
static int fpgaBoot (void)
{
	int i, j, index, len;
	unsigned char b;
	int imageSize;

	imageSize = sizeof (fpgadata);

	/* display infos on fpgaimage */
	index = 15;
	for (i = 0; i < 4; i++) {
		len = fpgadata[index];
		index += len + 3;
	}

	/* search for preamble 0xFF2X */
	for (index = 0; index < imageSize - 1; index++) {
		if ((fpgadata[index] == 0xff)
			&& ((fpgadata[index + 1] & 0xf0) == 0x20))
			break;
	}

	/* enable cs1 instead of user0... */
	*(unsigned long *) 0x50000084 &= ~0x00000002;

#ifdef FPGA_DEBUG
	printf ("%s\n",
			((in32 (0x50000084) & 0x00010000) == 0) ? "NOT DONE" : "DONE");
#endif

	/* init fpga by asserting and deasserting PROGRAM* (USER2)... */
	*(unsigned long *) 0x50000084 &= ~0x00000400;
	udelay (FPGA_PRG_SLEEP * 1000);

	*(unsigned long *) 0x50000084 |= 0x00000400;
	udelay (FPGA_PRG_SLEEP * 1000);

#ifdef FPGA_DEBUG
	printf ("%s\n",
			((in32 (0x50000084) & 0x00010000) == 0) ? "NOT DONE" : "DONE");
#endif

	/* cs1: disable burst, disable ready */
	*(unsigned long *) 0x50000114 &= ~0x00000300;

	/* cs1: set write timing */
	*(unsigned long *) 0x50000118 |= 0x00010900;

	/* write configuration-data into fpga... */
	for (i = index; i < imageSize; i++) {
		b = fpgadata[i];
		for (j = 0; j < 8; j++) {
			*(unsigned long *) 0x30000000 =
				((b & 0x80) == 0x80)
				? LOAD_LONG (0x03030101)
				: LOAD_LONG (0x02020000);
			b <<= 1;
		}
	}

#ifdef FPGA_DEBUG
	printf ("%s\n",
			((in32 (0x50000084) & 0x00010000) == 0) ? "NOT DONE" : "DONE");
#endif

	/* set cs1 to 32 bit data-width, disable burst, enable ready */
	*(unsigned long *) 0x50000114 |= 0x00000202;
	*(unsigned long *) 0x50000114 &= ~0x00000100;

	/* cs1: set iop access to little endian */
	*(unsigned long *) 0x50000114 &= ~0x00000010;

	/* cs1: set read and write timing */
	*(unsigned long *) 0x50000118 = 0x00010000;
	*(unsigned long *) 0x5000011c = 0x00010001;

#ifdef FPGA_DEBUG
	printf ("%s\n",
			((in32 (0x50000084) & 0x00010000) == 0) ? "NOT DONE" : "DONE");
#endif

	/* wait for 30 ms... */
	udelay (30 * 1000);
	/* check if fpga's DONE signal - correctly booted ? */
	if ((*(unsigned long *) 0x50000084 & 0x00010000) == 0)
		return -1;

	return 0;
}


int board_early_init_f (void)
{
	/*
	 * Init pci regs
	 */
	*(unsigned long *) 0x50000304 = 0x02900007;	/* enable mem/io/master bits */
	*(unsigned long *) 0x500001b4 = 0x00000000;	/* disable pci interrupt output enable */
	*(unsigned long *) 0x50000354 = 0x00c05800;	/* disable emun interrupt output enable */
	*(unsigned long *) 0x50000344 = 0x00000000;	/* disable pme interrupt output enable */
	*(unsigned long *) 0x50000310 = 0x00000000;	/* pcibar0 */
	*(unsigned long *) 0x50000314 = 0x00000000;	/* pcibar1 */
	*(unsigned long *) 0x50000318 = 0x00000000;	/* pcibar2 */

	return 0;
}


/*
 * Check Board Identity:
 */

int checkboard (void)
{
	int index;
	int len;
	char str[64];
	int i = getenv_r ("serial#", str, sizeof (str));
	int fpga;
	unsigned short val;

	puts ("Board: ");

	/*
	 * Boot onboard FPGA
	 */
	fpga = fpgaBoot ();

	if (!i || strncmp (str, "DASA_SIM", 8)) {
		puts ("### No HW ID - assuming DASA_SIM");
	}

	puts (str);

	if (fpga == 0) {
		val = *(unsigned short *) 0x30000202;
		printf (" (Id=%d Version=%d Revision=%d)",
			(val & 0x07f8) >> 3, val & 0x0001, (val & 0x0006) >> 1);

		puts ("\nFPGA:  ");

		/* display infos on fpgaimage */
		index = 15;
		for (i = 0; i < 4; i++) {
			len = fpgadata[index];
			printf ("%s ", &(fpgadata[index + 1]));
			index += len + 3;
		}
	} else {
		puts ("\nFPGA:  Booting failed!");
	}

	putc ('\n');

	return 0;
}

phys_size_t initdram (int board_type)
{
	return (16 * 1024 * 1024);
<<<<<<< HEAD
}

/* ------------------------------------------------------------------------- */

int testdram (void)
{
	/* TODO: XXX XXX XXX */
	printf ("test: 16 MB - ok\n");

	return (0);
}

/* ------------------------------------------------------------------------- */

int board_eth_init(bd_t *bis)
{
	return pci_eth_init(bis);
=======
>>>>>>> 7deb3b3e
}<|MERGE_RESOLUTION|>--- conflicted
+++ resolved
@@ -207,24 +207,4 @@
 phys_size_t initdram (int board_type)
 {
 	return (16 * 1024 * 1024);
-<<<<<<< HEAD
-}
-
-/* ------------------------------------------------------------------------- */
-
-int testdram (void)
-{
-	/* TODO: XXX XXX XXX */
-	printf ("test: 16 MB - ok\n");
-
-	return (0);
-}
-
-/* ------------------------------------------------------------------------- */
-
-int board_eth_init(bd_t *bis)
-{
-	return pci_eth_init(bis);
-=======
->>>>>>> 7deb3b3e
 }