--- conflicted
+++ resolved
@@ -34,25 +34,10 @@
 
 	Board.c code is adapted from ppc code
 
-<<<<<<< HEAD
-At config level:
-
-	Define CONFIG_RELOC_FIXUP_WORKS.
-	Undefine CONFIG_SYS_ARM_WITHOUT_RELOC
-
 * WARNING ** WARNING ** WARNING ** WARNING ** WARNING ** WARNING ** WARNING *
 
 Boards which are not fixed to support relocation will be REMOVED!
 
-Eventually, CONFIG_SYS_ARM_WITHOUT_RELOC and CONFIG_RELOC_FIXUP_WORKS will
-disappear and boards which have to migrated to relocation will disappear too.
-
-=======
-* WARNING ** WARNING ** WARNING ** WARNING ** WARNING ** WARNING ** WARNING *
-
-Boards which are not fixed to support relocation will be REMOVED!
-
->>>>>>> 227b7251
 -----------------------------------------------------------------------------
 
 For boards which boot from nand_spl, it is possible to save one copy
@@ -109,19 +94,11 @@
   relocate address = CONFIG_SYS_TEXT_BASE (not the same, as the
   CONFIG_SYS_TEXT_BASE from the nand_spl code), then there is no need
   to copy, just go on with bss clear and jump to board_init_r.
-<<<<<<< HEAD
 
 -----------------------------------------------------------------------------
 
 How ELF relocations 23 and 2 work.
 
-=======
-
------------------------------------------------------------------------------
-
-How ELF relocations 23 and 2 work.
-
->>>>>>> 227b7251
 TBC
 
 -------------------------------------------------------------------------------------
